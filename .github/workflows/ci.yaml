name: CI

on:
  pull_request:
    branches: [main]

jobs:
  exchange:
    runs-on: ubuntu-latest

    steps:
      - uses: actions/checkout@v4

      - name: Install UV
        run: curl -LsSf https://astral.sh/uv/install.sh | sh

      - name: Source Cargo Environment
        run: source $HOME/.cargo/env

      - name: Ruff
        run: |
          uvx ruff check packages/exchange
          uvx ruff format packages/exchange --check

      - name: Run tests
        working-directory: ./packages/exchange
        run: |
<<<<<<< HEAD
          uv run --all-extras pytest tests -m 'not integration'
=======
          uv run pytest tests -m 'not integration'

  goose:
    runs-on: ubuntu-latest

    steps:
      - uses: actions/checkout@v4

      - name: Install UV
        run: curl -LsSf https://astral.sh/uv/install.sh | sh

      - name: Source Cargo Environment
        run: source $HOME/.cargo/env

      - name: Ruff
        run: |
          uvx ruff check src tests
          uvx ruff format src tests --check

      - name: Run tests
        run: |
          uv run pytest tests -m 'not integration'


  # This runs integration tests of the OpenAI API, using Ollama to host models.
  # This lets us test PRs from forks which can't access secrets like API keys.
  ollama:
    runs-on: ubuntu-latest

    strategy:
      matrix:
        python-version:
          # Only test the lastest python version.
          - "3.12"
        ollama-model:
          # For quicker CI, use a smaller, tool-capable model than the default.
          - "qwen2.5:0.5b"

    steps:
      - uses: actions/checkout@v4

      - name: Install UV
        run: curl -LsSf https://astral.sh/uv/install.sh | sh

      - name: Source Cargo Environment
        run: source $HOME/.cargo/env

      - name: Set up Python
        run: uv python install ${{ matrix.python-version }}

      - name: Install Ollama
        run: curl -fsSL https://ollama.com/install.sh | sh

      - name: Start Ollama
        run: |
            # Run the background, in a way that survives to the next step
            nohup ollama serve > ollama.log 2>&1 &

            # Block using the ready endpoint
            time curl --retry 5 --retry-connrefused --retry-delay 1 -sf http://localhost:11434

      # Tests use OpenAI which does not have a mechanism to pull models. Run a
      # simple prompt to (pull and) test the model first.
      - name: Test Ollama model
        run: ollama run $OLLAMA_MODEL hello || cat ollama.log
        env:
          OLLAMA_MODEL: ${{ matrix.ollama-model }}

      - name: Run Ollama tests
        run: uv run pytest tests -m integration -k ollama
        working-directory: ./packages/exchange
        env:
          OLLAMA_MODEL: ${{ matrix.ollama-model }}
>>>>>>> dfecf829
<|MERGE_RESOLUTION|>--- conflicted
+++ resolved
@@ -25,9 +25,6 @@
       - name: Run tests
         working-directory: ./packages/exchange
         run: |
-<<<<<<< HEAD
-          uv run --all-extras pytest tests -m 'not integration'
-=======
           uv run pytest tests -m 'not integration'
 
   goose:
@@ -100,5 +97,4 @@
         run: uv run pytest tests -m integration -k ollama
         working-directory: ./packages/exchange
         env:
-          OLLAMA_MODEL: ${{ matrix.ollama-model }}
->>>>>>> dfecf829
+          OLLAMA_MODEL: ${{ matrix.ollama-model }}