<<<<<<< HEAD
// use crate::transport::{ReadStream, Transport, WriteStream};
// use anyhow::{anyhow, Context, Result};
// use async_trait::async_trait;
// use futures_util::StreamExt;
// use mcp_core::types::JsonRpcMessage;
// use reqwest::{Client, Url};
// use reqwest_eventsource::{Event, EventSource};
// use std::sync::Arc;
// use tokio::sync::{mpsc, Mutex};
// use tokio_retry::{
//     strategy::{jitter, ExponentialBackoff},
//     Retry,
// };
// use tracing::{debug, error, info, warn};

// pub struct SseTransportParams {
//     pub url: String,
//     pub headers: Option<reqwest::header::HeaderMap>,
// }

// pub struct SseTransport {
//     pub params: SseTransportParams,
// }

// // Helper function to send a POST request with retry logic
// async fn send_with_retry(
//     client: &Client,
//     endpoint: &str,
//     json: serde_json::Value,
// ) -> Result<reqwest::Response> {
//     // Create retry strategy with exponential backoff
//     let retry_strategy = ExponentialBackoff::from_millis(100) // Start with 100ms
//         .factor(2) // Double the delay each time
//         .map(jitter) // Add randomness to prevent thundering herd
//         .take(3); // Maximum of 3 retries (4 attempts total)

//     Retry::spawn(retry_strategy, || async {
//         let response = client.post(endpoint).json(&json).send().await?;

//         // If we get a 5xx error or specific connection errors, we should retry
//         if response.status().is_server_error()
//             || matches!(response.error_for_status_ref(), Err(e) if e.is_connect())
//         {
//             return Err(anyhow!("Server error: {}", response.status()));
//         }

//         Ok(response)
//     })
//     .await
// }

// #[async_trait]
// impl Transport for SseTransport {
//     async fn connect(&self) -> Result<(ReadStream, WriteStream)> {
//         info!("Connecting to SSE endpoint: {}", self.params.url);
//         let (tx_read, rx_read) = mpsc::channel(100);
//         let (tx_write, mut rx_write) = mpsc::channel(100);

//         let client = Client::new();
//         let base_url = Url::parse(&self.params.url).context("Failed to parse SSE URL")?;

//         // Create the event source request
//         let mut request_builder = client.get(base_url.clone());
//         if let Some(headers) = &self.params.headers {
//             request_builder = headers
//                 .iter()
//                 .fold(request_builder, |req, (key, value)| req.header(key, value));
//         }

//         let event_source = EventSource::new(request_builder)?;
//         let client_for_post = client.clone();

//         // Shared state for the endpoint URL
//         let endpoint_url = Arc::new(Mutex::new(None::<String>));
//         let endpoint_url_reader = endpoint_url.clone();

//         // Spawn the SSE reader task
//         tokio::spawn({
//             let tx_read = tx_read.clone();
//             let base_url = base_url.clone();
//             async move {
//                 info!("Starting SSE reader task");
//                 let mut stream = event_source;
//                 let mut got_endpoint = false;

//                 while let Some(event) = stream.next().await {
//                     match event {
//                         Ok(Event::Open) => {
//                             info!("SSE connection opened");
//                         }
//                         Ok(Event::Message(message)) => {
//                             debug!("Received SSE event: {} - {}", message.event, message.data);
//                             match message.event.as_str() {
//                                 "endpoint" => {
//                                     // Handle endpoint event
//                                     let endpoint = message.data;
//                                     info!("Received endpoint URL: {}", endpoint);

//                                     // Join with base URL if relative
//                                     let endpoint_url_full = if endpoint.starts_with('/') {
//                                         match base_url.join(&endpoint) {
//                                             Ok(url) => url,
//                                             Err(e) => {
//                                                 error!("Failed to join endpoint URL: {}", e);
//                                                 let _ = tx_read.send(Err(e.into())).await;
//                                                 break;
//                                             }
//                                         }
//                                     } else {
//                                         match Url::parse(&endpoint) {
//                                             Ok(url) => url,
//                                             Err(e) => {
//                                                 error!("Failed to parse endpoint URL: {}", e);
//                                                 let _ = tx_read.send(Err(e.into())).await;
//                                                 break;
//                                             }
//                                         }
//                                     };

//                                     // Validate endpoint URL has same origin (scheme and host)
//                                     if base_url.scheme() != endpoint_url_full.scheme()
//                                         || base_url.host_str() != endpoint_url_full.host_str()
//                                         || base_url.port() != endpoint_url_full.port()
//                                     {
//                                         let error = format!(
//                                             "Endpoint origin does not match connection origin: {}",
//                                             endpoint_url_full
//                                         );
//                                         error!("{}", error);
//                                         let _ = tx_read.send(Err(anyhow!(error))).await;
//                                         break;
//                                     }

//                                     let endpoint_str = endpoint_url_full.to_string();
//                                     info!("Using full endpoint URL: {}", endpoint_str);
//                                     let mut endpoint_guard = endpoint_url.lock().await;
//                                     *endpoint_guard = Some(endpoint_str);
//                                     got_endpoint = true;
//                                     debug!("Endpoint URL set successfully");
//                                 }
//                                 "message" => {
//                                     if !got_endpoint {
//                                         warn!("Received message before endpoint URL");
//                                         continue;
//                                     }
//                                     // Handle message event
//                                     match serde_json::from_str::<JsonRpcMessage>(&message.data) {
//                                         Ok(msg) => {
//                                             debug!("Received server message: {:?}", msg);
//                                             if tx_read.send(Ok(msg)).await.is_err() {
//                                                 error!("Failed to send message to read channel");
//                                                 break;
//                                             }
//                                         }
//                                         Err(e) => {
//                                             error!("Error parsing server message: {}", e);
//                                             if tx_read.send(Err(e.into())).await.is_err() {
//                                                 error!("Failed to send error to read channel");
//                                                 break;
//                                             }
//                                         }
//                                     }
//                                 }
//                                 _ => {
//                                     debug!("Ignoring unknown event type: {}", message.event);
//                                 }
//                             }
//                         }
//                         Err(e) => {
//                             error!("SSE error: {}", e);
//                             let _ = tx_read.send(Err(e.into())).await;
//                             break;
//                         }
//                     }
//                 }
//                 info!("SSE reader task ended");
//             }
//         });

//         // Spawn the writer task
//         tokio::spawn(async move {
//             info!("Starting writer task");
//             // Wait for the endpoint URL before processing messages
//             let mut endpoint = None;
//             while endpoint.is_none() {
//                 let guard = endpoint_url_reader.lock().await;
//                 if let Some(url) = guard.as_ref() {
//                     endpoint = Some(url.clone());
//                     break;
//                 }
//                 drop(guard);
//                 debug!("Waiting for endpoint URL...");
//                 tokio::time::sleep(tokio::time::Duration::from_millis(100)).await;
//             }

//             let endpoint = endpoint.unwrap();
//             info!("Starting post writer with endpoint URL: {}", endpoint);

//             while let Some(message) = rx_write.recv().await {
//                 match serde_json::to_value(&message) {
//                     Ok(json) => {
//                         debug!("Sending client message: {:?}", json);
//                         match send_with_retry(&client_for_post, &endpoint, json).await {
//                             Ok(response) => {
//                                 if !response.status().is_success() {
//                                     let status = response.status();
//                                     let text = response.text().await.unwrap_or_default();
//                                     error!("Server returned error status {}: {}", status, text);
//                                 } else {
//                                     debug!("Message sent successfully: {}", response.status());
//                                 }
//                             }
//                             Err(e) => {
//                                 error!("Failed to send message after retries: {}", e);
//                             }
//                         }
//                     }
//                     Err(e) => {
//                         error!("Failed to serialize message: {}", e);
//                     }
//                 }
//             }
//             info!("Writer task ended");
//         });

//         info!("SSE transport connected");
//         Ok((rx_read, tx_write))
//     }
// }
=======
use crate::transport::{ReadStream, Transport, WriteStream};
use anyhow::{anyhow, Context, Result};
use async_trait::async_trait;
use futures_util::StreamExt;
use mcp_core::protocol::JsonRpcMessage;
use reqwest::{Client, Url};
use reqwest_eventsource::{Event, EventSource};
use std::sync::Arc;
use tokio::sync::{mpsc, Mutex};
use tokio_retry::{
    strategy::{jitter, ExponentialBackoff},
    Retry,
};
use tracing::{debug, error, info, warn};

pub struct SseTransportParams {
    pub url: String,
    pub headers: Option<reqwest::header::HeaderMap>,
}

pub struct SseTransport {
    pub params: SseTransportParams,
}

// Helper function to send a POST request with retry logic
async fn send_with_retry(
    client: &Client,
    endpoint: &str,
    json: serde_json::Value,
) -> Result<reqwest::Response> {
    // Create retry strategy with exponential backoff
    let retry_strategy = ExponentialBackoff::from_millis(100) // Start with 100ms
        .factor(2) // Double the delay each time
        .map(jitter) // Add randomness to prevent thundering herd
        .take(3); // Maximum of 3 retries (4 attempts total)

    Retry::spawn(retry_strategy, || async {
        let response = client.post(endpoint).json(&json).send().await?;

        // If we get a 5xx error or specific connection errors, we should retry
        if response.status().is_server_error()
            || matches!(response.error_for_status_ref(), Err(e) if e.is_connect())
        {
            return Err(anyhow!("Server error: {}", response.status()));
        }

        Ok(response)
    })
    .await
}

#[async_trait]
impl Transport for SseTransport {
    async fn connect(&self) -> Result<(ReadStream, WriteStream)> {
        info!("Connecting to SSE endpoint: {}", self.params.url);
        let (tx_read, rx_read) = mpsc::channel(100);
        let (tx_write, mut rx_write) = mpsc::channel(100);

        let client = Client::new();
        let base_url = Url::parse(&self.params.url).context("Failed to parse SSE URL")?;

        // Create the event source request
        let mut request_builder = client.get(base_url.clone());
        if let Some(headers) = &self.params.headers {
            request_builder = headers
                .iter()
                .fold(request_builder, |req, (key, value)| req.header(key, value));
        }

        let event_source = EventSource::new(request_builder)?;
        let client_for_post = client.clone();

        // Shared state for the endpoint URL
        let endpoint_url = Arc::new(Mutex::new(None::<String>));
        let endpoint_url_reader = endpoint_url.clone();

        // Spawn the SSE reader task
        tokio::spawn({
            let tx_read = tx_read.clone();
            let base_url = base_url.clone();
            async move {
                info!("Starting SSE reader task");
                let mut stream = event_source;
                let mut got_endpoint = false;

                while let Some(event) = stream.next().await {
                    match event {
                        Ok(Event::Open) => {
                            info!("SSE connection opened");
                        }
                        Ok(Event::Message(message)) => {
                            debug!("Received SSE event: {} - {}", message.event, message.data);
                            match message.event.as_str() {
                                "endpoint" => {
                                    // Handle endpoint event
                                    let endpoint = message.data;
                                    info!("Received endpoint URL: {}", endpoint);

                                    // Join with base URL if relative
                                    let endpoint_url_full = if endpoint.starts_with('/') {
                                        match base_url.join(&endpoint) {
                                            Ok(url) => url,
                                            Err(e) => {
                                                error!("Failed to join endpoint URL: {}", e);
                                                let _ = tx_read.send(Err(e.into())).await;
                                                break;
                                            }
                                        }
                                    } else {
                                        match Url::parse(&endpoint) {
                                            Ok(url) => url,
                                            Err(e) => {
                                                error!("Failed to parse endpoint URL: {}", e);
                                                let _ = tx_read.send(Err(e.into())).await;
                                                break;
                                            }
                                        }
                                    };

                                    // Validate endpoint URL has same origin (scheme and host)
                                    if base_url.scheme() != endpoint_url_full.scheme()
                                        || base_url.host_str() != endpoint_url_full.host_str()
                                        || base_url.port() != endpoint_url_full.port()
                                    {
                                        let error = format!(
                                            "Endpoint origin does not match connection origin: {}",
                                            endpoint_url_full
                                        );
                                        error!("{}", error);
                                        let _ = tx_read.send(Err(anyhow!(error))).await;
                                        break;
                                    }

                                    let endpoint_str = endpoint_url_full.to_string();
                                    info!("Using full endpoint URL: {}", endpoint_str);
                                    let mut endpoint_guard = endpoint_url.lock().await;
                                    *endpoint_guard = Some(endpoint_str);
                                    got_endpoint = true;
                                    debug!("Endpoint URL set successfully");
                                }
                                "message" => {
                                    if !got_endpoint {
                                        warn!("Received message before endpoint URL");
                                        continue;
                                    }
                                    // Handle message event
                                    match serde_json::from_str::<JsonRpcMessage>(&message.data) {
                                        Ok(msg) => {
                                            debug!("Received server message: {:?}", msg);
                                            if tx_read.send(Ok(msg)).await.is_err() {
                                                error!("Failed to send message to read channel");
                                                break;
                                            }
                                        }
                                        Err(e) => {
                                            error!("Error parsing server message: {}", e);
                                            if tx_read.send(Err(e.into())).await.is_err() {
                                                error!("Failed to send error to read channel");
                                                break;
                                            }
                                        }
                                    }
                                }
                                _ => {
                                    debug!("Ignoring unknown event type: {}", message.event);
                                }
                            }
                        }
                        Err(e) => {
                            error!("SSE error: {}", e);
                            let _ = tx_read.send(Err(e.into())).await;
                            break;
                        }
                    }
                }
                info!("SSE reader task ended");
            }
        });

        // Spawn the writer task
        tokio::spawn(async move {
            info!("Starting writer task");
            // Wait for the endpoint URL before processing messages
            let mut endpoint = None;
            while endpoint.is_none() {
                let guard = endpoint_url_reader.lock().await;
                if let Some(url) = guard.as_ref() {
                    endpoint = Some(url.clone());
                    break;
                }
                drop(guard);
                debug!("Waiting for endpoint URL...");
                tokio::time::sleep(tokio::time::Duration::from_millis(100)).await;
            }

            let endpoint = endpoint.unwrap();
            info!("Starting post writer with endpoint URL: {}", endpoint);

            while let Some(message) = rx_write.recv().await {
                match serde_json::to_value(&message) {
                    Ok(json) => {
                        debug!("Sending client message: {:?}", json);
                        match send_with_retry(&client_for_post, &endpoint, json).await {
                            Ok(response) => {
                                if !response.status().is_success() {
                                    let status = response.status();
                                    let text = response.text().await.unwrap_or_default();
                                    error!("Server returned error status {}: {}", status, text);
                                } else {
                                    debug!("Message sent successfully: {}", response.status());
                                }
                            }
                            Err(e) => {
                                error!("Failed to send message after retries: {}", e);
                            }
                        }
                    }
                    Err(e) => {
                        error!("Failed to serialize message: {}", e);
                    }
                }
            }
            info!("Writer task ended");
        });

        info!("SSE transport connected");
        Ok((rx_read, tx_write))
    }
}
>>>>>>> e0f6aa75
<|MERGE_RESOLUTION|>--- conflicted
+++ resolved
@@ -1,9 +1,8 @@
-<<<<<<< HEAD
 // use crate::transport::{ReadStream, Transport, WriteStream};
 // use anyhow::{anyhow, Context, Result};
 // use async_trait::async_trait;
 // use futures_util::StreamExt;
-// use mcp_core::types::JsonRpcMessage;
+// use mcp_core::protocol::JsonRpcMessage;
 // use reqwest::{Client, Url};
 // use reqwest_eventsource::{Event, EventSource};
 // use std::sync::Arc;
@@ -227,235 +226,4 @@
 //         info!("SSE transport connected");
 //         Ok((rx_read, tx_write))
 //     }
-// }
-=======
-use crate::transport::{ReadStream, Transport, WriteStream};
-use anyhow::{anyhow, Context, Result};
-use async_trait::async_trait;
-use futures_util::StreamExt;
-use mcp_core::protocol::JsonRpcMessage;
-use reqwest::{Client, Url};
-use reqwest_eventsource::{Event, EventSource};
-use std::sync::Arc;
-use tokio::sync::{mpsc, Mutex};
-use tokio_retry::{
-    strategy::{jitter, ExponentialBackoff},
-    Retry,
-};
-use tracing::{debug, error, info, warn};
-
-pub struct SseTransportParams {
-    pub url: String,
-    pub headers: Option<reqwest::header::HeaderMap>,
-}
-
-pub struct SseTransport {
-    pub params: SseTransportParams,
-}
-
-// Helper function to send a POST request with retry logic
-async fn send_with_retry(
-    client: &Client,
-    endpoint: &str,
-    json: serde_json::Value,
-) -> Result<reqwest::Response> {
-    // Create retry strategy with exponential backoff
-    let retry_strategy = ExponentialBackoff::from_millis(100) // Start with 100ms
-        .factor(2) // Double the delay each time
-        .map(jitter) // Add randomness to prevent thundering herd
-        .take(3); // Maximum of 3 retries (4 attempts total)
-
-    Retry::spawn(retry_strategy, || async {
-        let response = client.post(endpoint).json(&json).send().await?;
-
-        // If we get a 5xx error or specific connection errors, we should retry
-        if response.status().is_server_error()
-            || matches!(response.error_for_status_ref(), Err(e) if e.is_connect())
-        {
-            return Err(anyhow!("Server error: {}", response.status()));
-        }
-
-        Ok(response)
-    })
-    .await
-}
-
-#[async_trait]
-impl Transport for SseTransport {
-    async fn connect(&self) -> Result<(ReadStream, WriteStream)> {
-        info!("Connecting to SSE endpoint: {}", self.params.url);
-        let (tx_read, rx_read) = mpsc::channel(100);
-        let (tx_write, mut rx_write) = mpsc::channel(100);
-
-        let client = Client::new();
-        let base_url = Url::parse(&self.params.url).context("Failed to parse SSE URL")?;
-
-        // Create the event source request
-        let mut request_builder = client.get(base_url.clone());
-        if let Some(headers) = &self.params.headers {
-            request_builder = headers
-                .iter()
-                .fold(request_builder, |req, (key, value)| req.header(key, value));
-        }
-
-        let event_source = EventSource::new(request_builder)?;
-        let client_for_post = client.clone();
-
-        // Shared state for the endpoint URL
-        let endpoint_url = Arc::new(Mutex::new(None::<String>));
-        let endpoint_url_reader = endpoint_url.clone();
-
-        // Spawn the SSE reader task
-        tokio::spawn({
-            let tx_read = tx_read.clone();
-            let base_url = base_url.clone();
-            async move {
-                info!("Starting SSE reader task");
-                let mut stream = event_source;
-                let mut got_endpoint = false;
-
-                while let Some(event) = stream.next().await {
-                    match event {
-                        Ok(Event::Open) => {
-                            info!("SSE connection opened");
-                        }
-                        Ok(Event::Message(message)) => {
-                            debug!("Received SSE event: {} - {}", message.event, message.data);
-                            match message.event.as_str() {
-                                "endpoint" => {
-                                    // Handle endpoint event
-                                    let endpoint = message.data;
-                                    info!("Received endpoint URL: {}", endpoint);
-
-                                    // Join with base URL if relative
-                                    let endpoint_url_full = if endpoint.starts_with('/') {
-                                        match base_url.join(&endpoint) {
-                                            Ok(url) => url,
-                                            Err(e) => {
-                                                error!("Failed to join endpoint URL: {}", e);
-                                                let _ = tx_read.send(Err(e.into())).await;
-                                                break;
-                                            }
-                                        }
-                                    } else {
-                                        match Url::parse(&endpoint) {
-                                            Ok(url) => url,
-                                            Err(e) => {
-                                                error!("Failed to parse endpoint URL: {}", e);
-                                                let _ = tx_read.send(Err(e.into())).await;
-                                                break;
-                                            }
-                                        }
-                                    };
-
-                                    // Validate endpoint URL has same origin (scheme and host)
-                                    if base_url.scheme() != endpoint_url_full.scheme()
-                                        || base_url.host_str() != endpoint_url_full.host_str()
-                                        || base_url.port() != endpoint_url_full.port()
-                                    {
-                                        let error = format!(
-                                            "Endpoint origin does not match connection origin: {}",
-                                            endpoint_url_full
-                                        );
-                                        error!("{}", error);
-                                        let _ = tx_read.send(Err(anyhow!(error))).await;
-                                        break;
-                                    }
-
-                                    let endpoint_str = endpoint_url_full.to_string();
-                                    info!("Using full endpoint URL: {}", endpoint_str);
-                                    let mut endpoint_guard = endpoint_url.lock().await;
-                                    *endpoint_guard = Some(endpoint_str);
-                                    got_endpoint = true;
-                                    debug!("Endpoint URL set successfully");
-                                }
-                                "message" => {
-                                    if !got_endpoint {
-                                        warn!("Received message before endpoint URL");
-                                        continue;
-                                    }
-                                    // Handle message event
-                                    match serde_json::from_str::<JsonRpcMessage>(&message.data) {
-                                        Ok(msg) => {
-                                            debug!("Received server message: {:?}", msg);
-                                            if tx_read.send(Ok(msg)).await.is_err() {
-                                                error!("Failed to send message to read channel");
-                                                break;
-                                            }
-                                        }
-                                        Err(e) => {
-                                            error!("Error parsing server message: {}", e);
-                                            if tx_read.send(Err(e.into())).await.is_err() {
-                                                error!("Failed to send error to read channel");
-                                                break;
-                                            }
-                                        }
-                                    }
-                                }
-                                _ => {
-                                    debug!("Ignoring unknown event type: {}", message.event);
-                                }
-                            }
-                        }
-                        Err(e) => {
-                            error!("SSE error: {}", e);
-                            let _ = tx_read.send(Err(e.into())).await;
-                            break;
-                        }
-                    }
-                }
-                info!("SSE reader task ended");
-            }
-        });
-
-        // Spawn the writer task
-        tokio::spawn(async move {
-            info!("Starting writer task");
-            // Wait for the endpoint URL before processing messages
-            let mut endpoint = None;
-            while endpoint.is_none() {
-                let guard = endpoint_url_reader.lock().await;
-                if let Some(url) = guard.as_ref() {
-                    endpoint = Some(url.clone());
-                    break;
-                }
-                drop(guard);
-                debug!("Waiting for endpoint URL...");
-                tokio::time::sleep(tokio::time::Duration::from_millis(100)).await;
-            }
-
-            let endpoint = endpoint.unwrap();
-            info!("Starting post writer with endpoint URL: {}", endpoint);
-
-            while let Some(message) = rx_write.recv().await {
-                match serde_json::to_value(&message) {
-                    Ok(json) => {
-                        debug!("Sending client message: {:?}", json);
-                        match send_with_retry(&client_for_post, &endpoint, json).await {
-                            Ok(response) => {
-                                if !response.status().is_success() {
-                                    let status = response.status();
-                                    let text = response.text().await.unwrap_or_default();
-                                    error!("Server returned error status {}: {}", status, text);
-                                } else {
-                                    debug!("Message sent successfully: {}", response.status());
-                                }
-                            }
-                            Err(e) => {
-                                error!("Failed to send message after retries: {}", e);
-                            }
-                        }
-                    }
-                    Err(e) => {
-                        error!("Failed to serialize message: {}", e);
-                    }
-                }
-            }
-            info!("Writer task ended");
-        });
-
-        info!("SSE transport connected");
-        Ok((rx_read, tx_write))
-    }
-}
->>>>>>> e0f6aa75
+// }