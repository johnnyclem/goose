mod commands;
<<<<<<< HEAD
mod profile;
mod inputs;
=======
>>>>>>> 7f09ece0

use anyhow::Result;
use bat::PrettyPrinter;
use clap::{Parser, Subcommand};
use cliclack::{input, spinner};
use console::style;
use futures::StreamExt;

use commands::configure::handle_configure;
use commands::version::print_version;
use goose::agent::Agent;
use goose::developer::DeveloperSystem;
use goose::providers::configs::OpenAiProviderConfig;
use goose::providers::configs::{DatabricksProviderConfig, ProviderConfig};
use goose::providers::factory;
<<<<<<< HEAD
use goose::providers::types::message::Message;
=======
use goose::providers::factory::ProviderType;
use goose::providers::types::message::Message;

use commands::configure::{handle_configure, ConfigOptions};
use commands::version::print_version;
>>>>>>> 7f09ece0

#[derive(Parser)]
#[command(author, about, long_about = None)]
struct Cli {
    /// Provider option (openai or databricks)
    #[arg(short, long, default_value = "open-ai")]
    #[arg(value_enum)]
    provider: CliProviderVariant,

    /// OpenAI API Key (can also be set via OPENAI_API_KEY environment variable)
    #[arg(long)]
    api_key: Option<String>,

    /// Databricks host (can also be set via DATABRICKS_HOST environment variable)
    #[arg(long)]
    databricks_host: Option<String>,

    /// Databricks token (can also be set via DATABRICKS_TOKEN environment variable)
    #[arg(long)]
    databricks_token: Option<String>,

    /// Model to use
    #[arg(short, long, default_value = "gpt-4o")]
    model: String,

<<<<<<< HEAD
=======
    /// Temperature (0.0 to 1.0)
    #[arg(short, long)]
    temperature: Option<f32>,

    /// Maximum tokens to generate
    #[arg(long)]
    max_tokens: Option<i32>,

>>>>>>> 7f09ece0
    #[arg(short = 'v', long = "version")]
    version: bool,

    #[command(subcommand)]
    command: Option<Command>,
}

#[derive(Subcommand)]
enum Command {
<<<<<<< HEAD
    Configure {
        profile_name: Option<String>,
=======
    /// Configure the provider and default systems
    Configure {
        /// Optional provider name; prompted if not provided
        #[arg(long)]
        provider: Option<String>,

        /// Optional host URL; prompted if not provided
        #[arg(long)]
        host: Option<String>,

        /// Optional token; prompted if not provided
        #[arg(long)]
        token: Option<String>,

        /// Optional processor; prompted if not provided
        #[arg(long)]
        processor: Option<String>,

        /// Optional accelerator; prompted if not provided
        #[arg(long)]
        accelerator: Option<String>,
>>>>>>> 7f09ece0
    },
    /// Start or resume sessions with an optional session name
    Session {
        /// Optional session name
        session_name: Option<String>,
    },
    /// Run the main application
    Run,
}

#[derive(clap::ValueEnum, Clone, Debug)]
enum CliProviderVariant {
    OpenAi,
    Databricks,
}

#[tokio::main]
async fn main() -> Result<()> {
    let cli = Cli::parse();

    if cli.version {
        print_version();
        return Ok(());
    }

    match cli.command {
<<<<<<< HEAD
        Some(Command::Configure {profile_name}) => {
            let _ = handle_configure(profile_name).await;
            return Ok(());
        }
        Some(Command::Session { session_name }) => {
            let session_name = session_name.unwrap_or_else(|| {
                input("Session name:").placeholder("").interact().unwrap()
            });
=======
        Some(Command::Configure {
            provider,
            host,
            token,
            processor,
            accelerator,
        }) => {
            let options = ConfigOptions {
                provider,
                host,
                token,
                processor,
                accelerator,
            };
            let _ = handle_configure(options);
            return Ok(());
        }
        Some(Command::Session { session_name }) => {
            let session_name = session_name
                .unwrap_or_else(|| input("Session name:").placeholder("").interact().unwrap());
>>>>>>> 7f09ece0
            println!("Session name: {}", session_name);
            return Ok(());
        }
        Some(Command::Run) => {
            println!("Running the main application");
        }
        None => {
            println!("No command provided");
        }
    }

    let provider_type = match cli.provider {
        CliProviderVariant::OpenAi => ProviderType::OpenAi,
        CliProviderVariant::Databricks => ProviderType::Databricks,
    };

    println!(
        "Example goose CLI {}",
        style("- type \"exit\" to end the session").dim()
    );
    println!("\n");

    let system = Box::new(DeveloperSystem::new());
    let provider = factory::get_provider(provider_type, create_provider_config(&cli)).unwrap();
    let mut agent = Agent::new(provider);
    agent.add_system(system);
    println!("Connected the developer system");

    let mut messages = Vec::new();

    loop {
        let message_text: String = input("Message:").placeholder("").multiline().interact()?;
        if message_text.trim().eq_ignore_ascii_case("exit") {
            break;
        }
        messages.push(Message::user(&message_text).unwrap());

        let spin = spinner();
        spin.start("awaiting reply");

        // Process the stream of messages
        let mut stream = agent.reply(&messages);
        while let Some(response) = stream.next().await {
            match response {
                Ok(message) => {
                    messages.push(message.clone());
                    for content in &message.content {
                        render(&content.summary()).await;
                    }
                }
                Err(e) => {
                    eprintln!("Error: {}", e);
                    break;
                }
            }
        }
        spin.stop("");

        println!("\n");
    }
    Ok(())
}

async fn render(content: &str) {
    PrettyPrinter::new()
        .input_from_bytes(content.as_bytes())
        .language("markdown")
        .print()
        .unwrap();
}

fn create_provider_config(cli: &Cli) -> ProviderConfig {
    match cli.provider {
        CliProviderVariant::OpenAi => ProviderConfig::OpenAi(OpenAiProviderConfig {
            host: "https://api.openai.com".to_string(),
            api_key: cli.api_key.clone().unwrap_or_else(|| {
                std::env::var("OPENAI_API_KEY").expect("OPENAI_API_KEY must be set")
            }),
            model: cli.model.clone(),
            temperature: cli.temperature,
            max_tokens: cli.max_tokens,
        }),
        CliProviderVariant::Databricks => ProviderConfig::Databricks(DatabricksProviderConfig {
            host: cli.databricks_host.clone().unwrap_or_else(|| {
                std::env::var("DATABRICKS_HOST").expect("DATABRICKS_HOST must be set")
            }),
            token: cli.databricks_token.clone().unwrap_or_else(|| {
                std::env::var("DATABRICKS_TOKEN").expect("DATABRICKS_TOKEN must be set")
            }),
            model: cli.model.clone(),
            temperature: cli.temperature,
            max_tokens: cli.max_tokens,
        }),
    }
}<|MERGE_RESOLUTION|>--- conflicted
+++ resolved
@@ -1,9 +1,6 @@
 mod commands;
-<<<<<<< HEAD
 mod profile;
 mod inputs;
-=======
->>>>>>> 7f09ece0
 
 use anyhow::Result;
 use bat::PrettyPrinter;
@@ -11,6 +8,7 @@
 use cliclack::{input, spinner};
 use console::style;
 use futures::StreamExt;
+use goose::providers::factory::ProviderType;
 
 use commands::configure::handle_configure;
 use commands::version::print_version;
@@ -19,15 +17,7 @@
 use goose::providers::configs::OpenAiProviderConfig;
 use goose::providers::configs::{DatabricksProviderConfig, ProviderConfig};
 use goose::providers::factory;
-<<<<<<< HEAD
 use goose::providers::types::message::Message;
-=======
-use goose::providers::factory::ProviderType;
-use goose::providers::types::message::Message;
-
-use commands::configure::{handle_configure, ConfigOptions};
-use commands::version::print_version;
->>>>>>> 7f09ece0
 
 #[derive(Parser)]
 #[command(author, about, long_about = None)]
@@ -53,8 +43,6 @@
     #[arg(short, long, default_value = "gpt-4o")]
     model: String,
 
-<<<<<<< HEAD
-=======
     /// Temperature (0.0 to 1.0)
     #[arg(short, long)]
     temperature: Option<f32>,
@@ -63,7 +51,6 @@
     #[arg(long)]
     max_tokens: Option<i32>,
 
->>>>>>> 7f09ece0
     #[arg(short = 'v', long = "version")]
     version: bool,
 
@@ -73,32 +60,8 @@
 
 #[derive(Subcommand)]
 enum Command {
-<<<<<<< HEAD
     Configure {
         profile_name: Option<String>,
-=======
-    /// Configure the provider and default systems
-    Configure {
-        /// Optional provider name; prompted if not provided
-        #[arg(long)]
-        provider: Option<String>,
-
-        /// Optional host URL; prompted if not provided
-        #[arg(long)]
-        host: Option<String>,
-
-        /// Optional token; prompted if not provided
-        #[arg(long)]
-        token: Option<String>,
-
-        /// Optional processor; prompted if not provided
-        #[arg(long)]
-        processor: Option<String>,
-
-        /// Optional accelerator; prompted if not provided
-        #[arg(long)]
-        accelerator: Option<String>,
->>>>>>> 7f09ece0
     },
     /// Start or resume sessions with an optional session name
     Session {
@@ -125,7 +88,6 @@
     }
 
     match cli.command {
-<<<<<<< HEAD
         Some(Command::Configure {profile_name}) => {
             let _ = handle_configure(profile_name).await;
             return Ok(());
@@ -134,28 +96,6 @@
             let session_name = session_name.unwrap_or_else(|| {
                 input("Session name:").placeholder("").interact().unwrap()
             });
-=======
-        Some(Command::Configure {
-            provider,
-            host,
-            token,
-            processor,
-            accelerator,
-        }) => {
-            let options = ConfigOptions {
-                provider,
-                host,
-                token,
-                processor,
-                accelerator,
-            };
-            let _ = handle_configure(options);
-            return Ok(());
-        }
-        Some(Command::Session { session_name }) => {
-            let session_name = session_name
-                .unwrap_or_else(|| input("Session name:").placeholder("").interact().unwrap());
->>>>>>> 7f09ece0
             println!("Session name: {}", session_name);
             return Ok(());
         }
@@ -180,7 +120,7 @@
 
     let system = Box::new(DeveloperSystem::new());
     let provider = factory::get_provider(provider_type, create_provider_config(&cli)).unwrap();
-    let mut agent = Agent::new(provider);
+    let mut agent = Agent::new(provider, cli.model.clone());
     agent.add_system(system);
     println!("Connected the developer system");
 
