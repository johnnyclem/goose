import React, { useMemo, useState } from 'react';
import { useActiveKeys } from '../api_keys/ActiveKeysContext';
import { BaseProviderGrid, getProviderDescription } from './BaseProviderGrid';
import { supported_providers, provider_aliases, required_keys } from '../models/hardcoded_stuff';
import { ProviderSetupModal } from '../ProviderSetupModal';
import { getApiUrl, getSecretKey } from '../../../config';
import { toast } from 'react-toastify';
import { getActiveProviders, isSecretKey } from '../api_keys/utils';
import { useModel } from '../models/ModelContext';
import { Button } from '../../ui/button';

function ConfirmationModal({ message, onConfirm, onCancel }) {
  return (
    <div className="fixed inset-0 bg-black/20 backdrop-blur-sm z-[9999]">
      <div className="fixed top-1/2 left-1/2 -translate-x-1/2 -translate-y-1/2 w-[400px] bg-white dark:bg-gray-800 rounded-xl shadow-xl border border-gray-200 dark:border-gray-700">
        <div className="p-6">
          <h2 className="text-xl font-semibold text-gray-900 dark:text-gray-100 mb-4">
            Confirm Delete
          </h2>
          <p className="text-sm text-gray-600 dark:text-gray-300 mb-6">{message}</p>
          <div className="flex justify-end gap-3">
            <Button variant="outline" onClick={onCancel} className="rounded-full px-4">
              Cancel
            </Button>
            <Button
              variant="destructive"
              onClick={onConfirm}
              className="rounded-full px-4 bg-red-600 hover:bg-red-700 dark:bg-red-600 dark:hover:bg-red-700"
            >
              Delete
            </Button>
          </div>
        </div>
      </div>
    </div>
  );
}

// Settings version - non-selectable cards with settings gear
export function ConfigureProvidersGrid() {
  const { activeKeys, setActiveKeys } = useActiveKeys();
  const [showSetupModal, setShowSetupModal] = useState(false);
  const [selectedForSetup, setSelectedForSetup] = useState<string | null>(null);
  const [modalMode, setModalMode] = useState<'edit' | 'setup'>('setup');
  const [isConfirmationOpen, setIsConfirmationOpen] = useState(false);
  const [providerToDelete, setProviderToDelete] = useState(null);
  const { currentModel } = useModel();

  const providers = useMemo(() => {
    return supported_providers.map((providerName) => {
      const alias =
        provider_aliases.find((p) => p.provider === providerName)?.alias ||
        providerName.toLowerCase();
      const isConfigured = activeKeys.includes(providerName);

      return {
        id: alias,
        name: providerName,
        isConfigured,
        description: getProviderDescription(providerName),
      };
    });
  }, [activeKeys]);

  const handleAddKeys = (provider) => {
    setSelectedForSetup(provider.id);
    setModalMode('setup');
    setShowSetupModal(true);
  };

  const handleConfigure = (provider) => {
    setSelectedForSetup(provider.id);
    setModalMode('edit');
    setShowSetupModal(true);
  };

  const handleModalSubmit = async (configValues: { [key: string]: string }) => {
    if (!selectedForSetup) return;

    const provider = providers.find((p) => p.id === selectedForSetup)?.name;
    if (!provider) return;

    const requiredKeys = required_keys[provider];
    if (!requiredKeys || requiredKeys.length === 0) {
      console.error(`No keys found for provider ${provider}`);
      return;
    }

    try {
      // Delete existing keys if provider is already configured
      const isUpdate = providers.find((p) => p.id === selectedForSetup)?.isConfigured;
      if (isUpdate) {
        for (const keyName of requiredKeys) {
          const isSecret = isSecretKey(keyName);
          const deleteResponse = await fetch(getApiUrl('/configs/delete'), {
            method: 'DELETE',
            headers: {
              'Content-Type': 'application/json',
              'X-Secret-Key': getSecretKey(),
            },
            body: JSON.stringify({
              key: keyName,
              isSecret,
            }),
          });

          if (!deleteResponse.ok) {
            const errorText = await deleteResponse.text();
            console.error('Delete response error:', errorText);
            throw new Error(`Failed to delete old key: ${keyName}`);
          }
        }
      }

      // Store new keys
      for (const keyName of requiredKeys) {
        const value = configValues[keyName];
        if (!value) {
          console.error(`Missing value for required key: ${keyName}`);
          continue;
        }

        const isSecret = isSecretKey(keyName);
        const storeResponse = await fetch(getApiUrl('/configs/store'), {
          method: 'POST',
          headers: {
            'Content-Type': 'application/json',
            'X-Secret-Key': getSecretKey(),
          },
          body: JSON.stringify({
            key: keyName,
<<<<<<< HEAD
=======
            value: value,
>>>>>>> 5f6c85d7
            isSecret,
          }),
        });

        if (!storeResponse.ok) {
          const errorText = await storeResponse.text();
          console.error('Store response error:', errorText);
          throw new Error(`Failed to store new key: ${keyName}`);
        }
      }

      toast.success(
        isUpdate
          ? `Successfully updated configuration for ${provider}`
          : `Successfully added configuration for ${provider}`
      );

      const updatedKeys = await getActiveProviders();
      setActiveKeys(updatedKeys);

      setShowSetupModal(false);
      setSelectedForSetup(null);
      setModalMode('setup');
    } catch (error) {
      console.error('Error handling modal submit:', error);
      toast.error(
        `Failed to ${providers.find((p) => p.id === selectedForSetup)?.isConfigured ? 'update' : 'add'} configuration for ${provider}`
      );
    }
  };

  const handleDelete = async (provider) => {
    setProviderToDelete(provider);
    setIsConfirmationOpen(true);
  };

  const confirmDelete = async () => {
    if (!providerToDelete) return;

    const requiredKeys = required_keys[providerToDelete.name];
    if (!requiredKeys || requiredKeys.length === 0) {
      console.error(`No keys found for provider ${providerToDelete.name}`);
      return;
    }

    try {
      // Check if the selected provider is currently active
      if (currentModel?.provider === providerToDelete.name) {
        toast.error(
          `Cannot delete the configuration for ${providerToDelete.name} because it's the provider of the current model (${currentModel.name}). Please switch to a different model first.`
        );
        setIsConfirmationOpen(false);
        return;
      }

      // Delete all keys for the provider
      for (const keyName of requiredKeys) {
        const isSecret = isSecretKey(keyName);
        const deleteResponse = await fetch(getApiUrl('/configs/delete'), {
          method: 'DELETE',
          headers: {
            'Content-Type': 'application/json',
            'X-Secret-Key': getSecretKey(),
          },
          body: JSON.stringify({
            key: keyName,
            isSecret,
          }),
        });

        if (!deleteResponse.ok) {
          const errorText = await deleteResponse.text();
          console.error('Delete response error:', errorText);
          throw new Error(`Failed to delete key: ${keyName}`);
        }
      }

      console.log('Configuration deleted successfully.');
      toast.success(`Successfully deleted configuration for ${providerToDelete.name}`);

      const updatedKeys = await getActiveProviders();
      setActiveKeys(updatedKeys);
    } catch (error) {
      console.error('Error deleting configuration:', error);
      toast.error(`Unable to delete configuration for ${providerToDelete.name}`);
    }
    setIsConfirmationOpen(false);
  };

  return (
    <div className="space-y-4 max-w-[1400px] mx-auto">
      <BaseProviderGrid
        providers={providers}
        showSettings={true}
        showDelete={true}
        onAddKeys={handleAddKeys}
        onConfigure={handleConfigure}
        onDelete={handleDelete}
        showTakeoff={false}
      />

      {showSetupModal && selectedForSetup && (
        <div className="relative z-[9999]">
          <ProviderSetupModal
            provider={providers.find((p) => p.id === selectedForSetup)?.name || ''}
            model="Example Model"
            endpoint="Example Endpoint"
            title={
              modalMode === 'edit'
                ? `Edit ${providers.find((p) => p.id === selectedForSetup)?.name} Configuration`
                : undefined
            }
            onSubmit={handleModalSubmit}
            onCancel={() => {
              setShowSetupModal(false);
              setSelectedForSetup(null);
            }}
          />
        </div>
      )}

      {isConfirmationOpen && providerToDelete && (
        <ConfirmationModal
          message={`Are you sure you want to delete the configuration for ${providerToDelete.name}? This action cannot be undone.`}
          onConfirm={confirmDelete}
          onCancel={() => setIsConfirmationOpen(false)}
        />
      )}
    </div>
  );
}<|MERGE_RESOLUTION|>--- conflicted
+++ resolved
@@ -129,10 +129,7 @@
           },
           body: JSON.stringify({
             key: keyName,
-<<<<<<< HEAD
-=======
             value: value,
->>>>>>> 5f6c85d7
             isSecret,
           }),
         });
